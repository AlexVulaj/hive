/*
Copyright 2018 The Kubernetes Authors.

Licensed under the Apache License, Version 2.0 (the "License");
you may not use this file except in compliance with the License.
You may obtain a copy of the License at

    http://www.apache.org/licenses/LICENSE-2.0

Unless required by applicable law or agreed to in writing, software
distributed under the License is distributed on an "AS IS" BASIS,
WITHOUT WARRANTIES OR CONDITIONS OF ANY KIND, either express or implied.
See the License for the specific language governing permissions and
limitations under the License.
*/

package clusterdeployment

import (
	"context"
	"fmt"
	"os"
	"reflect"
	"time"

	log "github.com/sirupsen/logrus"

	batchv1 "k8s.io/api/batch/v1"
	corev1 "k8s.io/api/core/v1"
	kapi "k8s.io/api/core/v1"
	rbacv1 "k8s.io/api/rbac/v1"
	"k8s.io/apimachinery/pkg/api/errors"
	metav1 "k8s.io/apimachinery/pkg/apis/meta/v1"
	"k8s.io/apimachinery/pkg/runtime"
	"k8s.io/apimachinery/pkg/types"
	"k8s.io/client-go/tools/clientcmd"

	"sigs.k8s.io/controller-runtime/pkg/client"
	"sigs.k8s.io/controller-runtime/pkg/controller"
	"sigs.k8s.io/controller-runtime/pkg/controller/controllerutil"
	"sigs.k8s.io/controller-runtime/pkg/handler"
	"sigs.k8s.io/controller-runtime/pkg/manager"
	"sigs.k8s.io/controller-runtime/pkg/reconcile"
	"sigs.k8s.io/controller-runtime/pkg/source"

	routev1 "github.com/openshift/api/route/v1"
	hivev1 "github.com/openshift/hive/pkg/apis/hive/v1alpha1"
	controllerutils "github.com/openshift/hive/pkg/controller/utils"
	"github.com/openshift/hive/pkg/install"
)

const (
	// serviceAccountName will be a service account that can run the installer and then
	// upload artifacts to the cluster's namespace.
	serviceAccountName = "cluster-installer"
	roleName           = "cluster-installer"
	roleBindingName    = "cluster-installer"

	// deleteAfterAnnotation is the annotation that contains a duration after which the cluster should be cleaned up.
	deleteAfterAnnotation = "hive.openshift.io/delete-after"

	adminCredsSecretPasswordKey = "password"
	pullSecretKey               = ".dockercfg"
	adminSSHKeySecretKey        = "ssh-publickey"
	adminKubeconfigKey          = "kubeconfig"
	clusterVersionObjectName    = "version"
	clusterVersionUnknown       = "undef"
	defaultHiveImage            = "registry.svc.ci.openshift.org/openshift/hive-v4.0:hive"

	// HiveImageEnvVar is the optional environment variable that overrides the image to use
	// for provisioning/deprovisioning. Typically this originates from the HiveConfig and is
	// set as an EnvVar on the deployment.
	HiveImageEnvVar = "HIVE_IMAGE"
)

// Add creates a new ClusterDeployment Controller and adds it to the Manager with default RBAC. The Manager will set fields on the Controller
// and Start it when the Manager is Started.
func Add(mgr manager.Manager) error {
	return AddToManager(mgr, NewReconciler(mgr))
}

// NewReconciler returns a new reconcile.Reconciler
func NewReconciler(mgr manager.Manager) reconcile.Reconciler {
	return &ReconcileClusterDeployment{
		Client:                        mgr.GetClient(),
		scheme:                        mgr.GetScheme(),
		amiLookupFunc:                 lookupAMI,
		remoteClusterAPIClientBuilder: controllerutils.BuildClusterAPIClientFromKubeconfig,
	}
}

// AddToManager adds a new Controller to mgr with r as the reconcile.Reconciler
func AddToManager(mgr manager.Manager, r reconcile.Reconciler) error {
	// Create a new controller
	c, err := controller.New("clusterdeployment-controller", mgr, controller.Options{Reconciler: r})
	if err != nil {
		return err
	}

	// Watch for changes to ClusterDeployment
	err = c.Watch(&source.Kind{Type: &hivev1.ClusterDeployment{}}, &handler.EnqueueRequestForObject{})
	if err != nil {
		return err
	}

	// Watch for jobs created by a ClusterDeployment:
	err = c.Watch(&source.Kind{Type: &batchv1.Job{}}, &handler.EnqueueRequestForOwner{
		IsController: true,
		OwnerType:    &hivev1.ClusterDeployment{},
	})
	if err != nil {
		return err
	}

	return nil
}

var _ reconcile.Reconciler = &ReconcileClusterDeployment{}

// ReconcileClusterDeployment reconciles a ClusterDeployment object
type ReconcileClusterDeployment struct {
	client.Client
	scheme        *runtime.Scheme
	amiLookupFunc func(cd *hivev1.ClusterDeployment) (string, error)

	// remoteClusterAPIClientBuilder is a function pointer to the function that builds a client for the
	// remote cluster's cluster-api
	remoteClusterAPIClientBuilder func(string) (client.Client, error)
}

// Reconcile reads that state of the cluster for a ClusterDeployment object and makes changes based on the state read
// and what is in the ClusterDeployment.Spec
//
// Automatically generate RBAC rules to allow the Controller to read and write Deployments
//
// +kubebuilder:rbac:groups=batch,resources=jobs,verbs=get;list;watch;create;update;patch;delete
// +kubebuilder:rbac:groups=core,resources=serviceaccounts;secrets;configmaps,verbs=get;list;watch;create;update;patch;delete
// +kubebuilder:rbac:groups=rbac.authorization.k8s.io,resources=roles;rolebindings,verbs=get;list;watch;create;update;patch;delete
// +kubebuilder:rbac:groups=hive.openshift.io,resources=clusterdeployments;clusterdeployments/status;clusterdeployments/finalizers,verbs=get;list;watch;create;update;patch;delete
func (r *ReconcileClusterDeployment) Reconcile(request reconcile.Request) (reconcile.Result, error) {
	// Fetch the ClusterDeployment instance
	cd := &hivev1.ClusterDeployment{}
	err := r.Get(context.TODO(), request.NamespacedName, cd)
	if err != nil {
		if errors.IsNotFound(err) {
			// Object not found, return.  Created objects are automatically garbage collected.
			// For additional cleanup logic use finalizers.
			return reconcile.Result{}, nil
		}
		// Error reading the object - requeue the request.
		return reconcile.Result{}, err
	}
	cdLog := log.WithFields(log.Fields{
		"clusterDeployment": cd.Name,
		"namespace":         cd.Namespace,
	})
	cdLog.Info("reconciling cluster deployment")
	origCD := cd
	cd = cd.DeepCopy()

	// TODO: We may want to remove this fix in future.
	// Handle pre-existing clusters with older status version structs that did not have the new
	// cluster version mandatory fields defined.
	controllerutils.FixupEmptyClusterVersionFields(&cd.Status.ClusterVersionStatus)
	if !reflect.DeepEqual(origCD.Status, cd.Status) {
		cdLog.Info("correcting empty cluster version fields")
		err := r.Status().Update(context.TODO(), cd)
		if err != nil {
			cdLog.WithError(err).Error("error updating cluster deployment")
		}
		return reconcile.Result{}, err
	}

	_, err = r.setupClusterInstallServiceAccount(cd.Namespace, cdLog)
	if err != nil {
		cdLog.WithError(err).Error("error setting up service account and role")
		return reconcile.Result{}, err
	}

	if cd.DeletionTimestamp != nil {
		if !controllerutils.HasFinalizer(cd, hivev1.FinalizerDeprovision) {
			return reconcile.Result{}, nil
		}
		return r.syncDeletedClusterDeployment(cd, cdLog)
	}

	// requeueAfter will be used to determine if cluster should be requeued after
	// reconcile has completed
	var requeueAfter time.Duration
	// Check for the delete-after annotation, and if the cluster has expired, delete it
	deleteAfter, ok := cd.Annotations[deleteAfterAnnotation]
	if ok {
		cdLog.Debugf("found delete after annotation: %s", deleteAfter)
		dur, err := time.ParseDuration(deleteAfter)
		if err != nil {
			return reconcile.Result{}, fmt.Errorf("error parsing %s as a duration: %v", deleteAfterAnnotation, err)
		}
		if !cd.CreationTimestamp.IsZero() {
			expiry := cd.CreationTimestamp.Add(dur)
			cdLog.Debugf("cluster expires at: %s", expiry)
			if time.Now().After(expiry) {
				cdLog.WithField("expiry", expiry).Info("cluster has expired, issuing delete")
				r.Delete(context.TODO(), cd)
				return reconcile.Result{}, nil
			}

			// We have an expiry time but we're not expired yet. Set requeueAfter for just after expiry time
			// so that we requeue cluster for deletion once reconcile has completed
			requeueAfter = expiry.Sub(time.Now()) + 60*time.Second
		}
	}

	if !controllerutils.HasFinalizer(cd, hivev1.FinalizerDeprovision) {
		cdLog.Debugf("adding clusterdeployment finalizer")
		return reconcile.Result{}, r.addClusterDeploymentFinalizer(cd)
	}

	if cd.Spec.Platform.AWS != nil {
		if !isDefaultAMISet(cd) {
			// Ensure we have an AMI set, if not lookup the latest:
			// TODO: this will be obsolete by the design for OS image lifecycle, we will no
			// longer need to lookup, pin, and set on machine sets. In cluster components will do
			// this for us.
			cdLog.Debugf("looking up a default AMI for cluster")
			ami, err := r.amiLookupFunc(cd)
			if err != nil {
				cdLog.WithError(err).Error("error looking up default AMI for cluster")
				return reconcile.Result{}, err
			}
			setDefaultAMI(cd, ami)
			cdLog.WithField("AMI", ami).Infof("set default machine platform AMI")
			controllerutils.FixupEmptyClusterVersionFields(&cd.Status.ClusterVersionStatus)
			err = r.Update(context.TODO(), cd)
			if err != nil {
				cdLog.WithError(err).Error("error updating default machine annotation")
			}
			return reconcile.Result{}, err
		}
		cdLog.Debug("default AMI already set")
	}

	cdLog.Debug("loading SSH key secret")
	if cd.Spec.SSHKey == nil {
		cdLog.Error("cluster has no ssh key set, unable to launch install")
		return reconcile.Result{}, fmt.Errorf("cluster has no ssh key set, unable to launch install")
	}
	sshKey, err := r.loadSecretData(cd.Spec.SSHKey.Name,
		cd.Namespace, adminSSHKeySecretKey)
	if err != nil {
		cdLog.WithError(err).Error("unable to load ssh key from secret")
		return reconcile.Result{}, err
	}

	cdLog.Debug("loading pull secret secret")
	pullSecret, err := r.loadSecretData(cd.Spec.PullSecret.Name, cd.Namespace, pullSecretKey)
	if err != nil {
		cdLog.WithError(err).Error("unable to load pull secret from secret")
		return reconcile.Result{}, err
	}

	hiveImage := r.getHiveImage(cdLog)
	if err != nil {
		return reconcile.Result{}, err
	}

	job, cfgMap, err := install.GenerateInstallerJob(
		cd,
		hiveImage,
		serviceAccountName,
		sshKey,
		pullSecret)
	if err != nil {
		cdLog.WithError(err).Error("error generating install job")
		return reconcile.Result{}, err
	}

	if err = controllerutil.SetControllerReference(cd, job, r.scheme); err != nil {
		cdLog.WithError(err).Error("error setting controller reference on job")
		return reconcile.Result{}, err
	}
	if err = controllerutil.SetControllerReference(cd, cfgMap, r.scheme); err != nil {
		cdLog.WithError(err).Error("error setting controller reference on config map")
		return reconcile.Result{}, err
	}

	cdLog = cdLog.WithField("job", job.Name)

	cdLog.Debug("checking if install-config.yaml config map exists")
	// Check if the ConfigMap already exists for this ClusterDeployment:
	existingCfgMap := &kapi.ConfigMap{}
	err = r.Get(context.TODO(), types.NamespacedName{Name: cfgMap.Name, Namespace: cfgMap.Namespace}, existingCfgMap)
	if err != nil && errors.IsNotFound(err) {
		cdLog.WithField("configMap", cfgMap.Name).Infof("creating config map")
		err = r.Create(context.TODO(), cfgMap)
		if err != nil {
			cdLog.Errorf("error creating config map: %v", err)
			return reconcile.Result{}, err
		}
	} else if err != nil {
		cdLog.Errorf("error getting config map: %v", err)
		return reconcile.Result{}, err
	}

	// Check if the Job already exists for this ClusterDeployment:
	existingJob := &batchv1.Job{}
	err = r.Get(context.TODO(), types.NamespacedName{Name: job.Name, Namespace: job.Namespace}, existingJob)
	if err != nil && errors.IsNotFound(err) {
		// If the ClusterDeployment is already installed, we do not need to create a new job:
		if cd.Status.Installed {
			cdLog.Debug("cluster is already installed, no job needed")
		} else {
			cdLog.Infof("creating install job")
			err = r.Create(context.TODO(), job)
			if err != nil {
				cdLog.Errorf("error creating job: %v", err)
				return reconcile.Result{}, err
			}
		}
	} else if err != nil {
		cdLog.Errorf("error getting job: %v", err)
		return reconcile.Result{}, err
	} else {
		cdLog.Infof("cluster job exists, successful: %v", cd.Status.Installed)
	}

	err = r.updateClusterDeploymentStatus(cd, origCD, existingJob, cdLog)
	if err != nil {
		cdLog.WithError(err).Errorf("error updating cluster deployment status")
		return reconcile.Result{}, err
	}

	cdLog.Debugf("reconcile complete")
	// Check for requeueAfter duration
	if requeueAfter != 0 {
		cdLog.Debugf("cluster will re-sync due to expiry time in: %v", requeueAfter)
		return reconcile.Result{Requeue: true, RequeueAfter: requeueAfter}, nil
	}
	return reconcile.Result{}, nil
}

// getHiveImage will return the image set in the HIVE_IMAGE env var, if set. This is typically
// done by the operator using the value from HiveConfig, passed through as an EnvVar on the
// hive controllers deployment. If unset, we use the default. (latest master)
func (r *ReconcileClusterDeployment) getHiveImage(cdLog log.FieldLogger) string {
	hiveImage, ok := os.LookupEnv(HiveImageEnvVar)
	if !ok {
		cdLog.Debugf("using default hive image: %s", hiveImage)
		return defaultHiveImage
	}
	cdLog.Debugf("using hive image from %s env var: %s", HiveImageEnvVar, hiveImage)
	return hiveImage
}

func (r *ReconcileClusterDeployment) loadSecretData(secretName, namespace, dataKey string) (string, error) {
	s := &kapi.Secret{}
	err := r.Get(context.TODO(), types.NamespacedName{Name: secretName, Namespace: namespace}, s)
	if err != nil {
		return "", err
	}
	retStr, ok := s.Data[dataKey]
	if !ok {
		return "", fmt.Errorf("secret %s did not contain key %s", secretName, dataKey)
	}
	return string(retStr), nil
}

func (r *ReconcileClusterDeployment) updateClusterDeploymentStatus(cd *hivev1.ClusterDeployment, origCD *hivev1.ClusterDeployment, job *batchv1.Job, cdLog log.FieldLogger) error {
	cdLog.Debug("updating cluster deployment status")
	if job != nil && job.Name != "" && job.Namespace != "" {
		// Job exists, check it's status:
		cd.Status.Installed = isSuccessful(job)
	}

	// The install manager sets this secret name, but we don't consider it a critical failure and
	// will attempt to heal it here, as the value is predictable.
	if cd.Status.Installed && cd.Status.AdminKubeconfigSecret.Name == "" {
		cd.Status.AdminKubeconfigSecret = corev1.LocalObjectReference{Name: fmt.Sprintf("%s-admin-kubeconfig", cd.Name)}
	}

	if cd.Status.AdminKubeconfigSecret.Name != "" {
		adminKubeconfigSecret := &corev1.Secret{}
		err := r.Get(context.Background(), types.NamespacedName{Namespace: cd.Namespace, Name: cd.Status.AdminKubeconfigSecret.Name}, adminKubeconfigSecret)
		if err != nil {
			if errors.IsNotFound(err) {
				log.Warn("admin kubeconfig does not yet exist")
			} else {
				return err
			}
		} else {
			err = r.setAdminKubeconfigStatus(cd, adminKubeconfigSecret, cdLog)
			if err != nil {
				return err
			}
		}
	}

	// Update cluster deployment status if changed:
	if !reflect.DeepEqual(cd.Status, origCD.Status) {
		cdLog.Infof("status has changed, updating cluster deployment")
		cdLog.Debugf("orig: %v", origCD)
		cdLog.Debugf("new : %v", cd.Status)
		err := r.Status().Update(context.TODO(), cd)
		if err != nil {
			cdLog.Errorf("error updating cluster deployment: %v", err)
			return err
		}
	} else {
		cdLog.Infof("cluster deployment status unchanged")
	}

	return nil
}

// setAdminKubeconfigStatus sets all cluster status fields that depend on the admin kubeconfig.
func (r *ReconcileClusterDeployment) setAdminKubeconfigStatus(cd *hivev1.ClusterDeployment, adminKubeconfigSecret *corev1.Secret, cdLog log.FieldLogger) error {
	remoteClusterAPIClient, err := r.remoteClusterAPIClientBuilder(string(adminKubeconfigSecret.Data[adminKubeconfigKey]))
	if err != nil {
		cdLog.WithError(err).Error("error building remote cluster-api client connection")
		return err
	}
	if cd.Status.WebConsoleURL == "" || cd.Status.APIURL == "" {
		// Parse the admin kubeconfig for the server URL:
		config, err := clientcmd.Load(adminKubeconfigSecret.Data["kubeconfig"])
		if err != nil {
			return err
		}
		cluster, ok := config.Clusters[cd.Spec.ClusterName]
		if !ok {
			return fmt.Errorf("error parsing admin kubeconfig secret data")
		}

		// We should be able to assume only one cluster in here:
		server := cluster.Server
		cdLog.Debugf("found cluster API URL in kubeconfig: %s", server)
		cd.Status.APIURL = server
		routeObject := &routev1.Route{}
		err = remoteClusterAPIClient.Get(context.Background(),
			types.NamespacedName{Namespace: "openshift-console", Name: "console"}, routeObject)
		if err != nil {
			cdLog.WithError(err).Error("error fetching remote route object")
			return err
		}
		cdLog.Debugf("read remote route object: %s", routeObject)
		cd.Status.WebConsoleURL = "https://" + routeObject.Spec.Host
	}
	return nil
}

func (r *ReconcileClusterDeployment) syncDeletedClusterDeployment(cd *hivev1.ClusterDeployment, cdLog log.FieldLogger) (reconcile.Result, error) {

	// Delete the install job in case it's still running:
	installJob := &batchv1.Job{}
	err := r.Get(context.Background(),
		types.NamespacedName{
			Name:      install.GetInstallJobName(cd),
			Namespace: cd.Namespace,
		},
		installJob)
	if err != nil && errors.IsNotFound(err) {
		cdLog.Debug("install job no longer exists, nothing to cleanup")
	} else if err != nil {
		cdLog.WithError(err).Errorf("error getting existing install job for deleted cluster deployment")
		return reconcile.Result{}, err
	} else {
		err = r.Delete(context.Background(), installJob,
			client.PropagationPolicy(metav1.DeletePropagationForeground))
		if err != nil {
			cdLog.WithError(err).Errorf("error deleting existing install job for deleted cluster deployment")
			return reconcile.Result{}, err
		}
		cdLog.WithField("jobName", installJob.Name).Info("install job deleted")
	}

	// Skips creation of uninstall job if PreserveOnDelete is true
	if cd.Spec.PreserveOnDelete {
		cdLog.Warn("skipping creation of uninstall job, due to PreserveOnDelete")
		if controllerutils.HasFinalizer(cd, hivev1.FinalizerDeprovision) {
			err = r.removeClusterDeploymentFinalizer(cd)
			if err != nil {
				cdLog.WithError(err).Error("error removing finalizer")
			}
			return reconcile.Result{}, err
		}
		return reconcile.Result{}, nil
	}

<<<<<<< HEAD
	hiveImage := r.getHiveImage(cdLog)
	if err != nil {
		return reconcile.Result{}, err
	}

	if cd.Status.ClusterID == "" {
		cdLog.Warn("skipping uninstall for cluster that never had clusterID set")
=======
	if cd.Status.InfraID == "" {
		cdLog.Warn("skipping uninstall for cluster that never had infraID set")
>>>>>>> 982152df
		err = r.removeClusterDeploymentFinalizer(cd)
		if err != nil {
			cdLog.WithError(err).Error("error removing finalizer")
		}
	} else {
		// Generate an uninstall job:
		uninstallJob, err := install.GenerateUninstallerJob(cd, hiveImage)
		if err != nil {
			cdLog.Errorf("error generating uninstaller job: %v", err)
			return reconcile.Result{}, err
		}

		err = controllerutil.SetControllerReference(cd, uninstallJob, r.scheme)
		if err != nil {
			cdLog.Errorf("error setting controller reference on job: %v", err)
			return reconcile.Result{}, err
		}

		// Check if uninstall job already exists:
		existingJob := &batchv1.Job{}
		err = r.Get(context.TODO(), types.NamespacedName{Name: uninstallJob.Name, Namespace: uninstallJob.Namespace}, existingJob)
		if err != nil && errors.IsNotFound(err) {
			err = r.Create(context.TODO(), uninstallJob)
			if err != nil {
				cdLog.Errorf("error creating uninstall job: %v", err)
				return reconcile.Result{}, err
			}
			return reconcile.Result{}, nil
		} else if err != nil {
			cdLog.Errorf("error getting uninstall job: %v", err)
			return reconcile.Result{}, err
		}

		// Uninstall job exists, check it's status and if successful, remove the finalizer:
		if isSuccessful(existingJob) {
			cdLog.Infof("uninstall job successful, removing finalizer")
			err = r.removeClusterDeploymentFinalizer(cd)
			if err != nil {
				cdLog.WithError(err).Error("error removing finalizer")
			}
			return reconcile.Result{}, err
		}

		cdLog.Infof("uninstall job not yet successful")
	}

	return reconcile.Result{}, nil
}

func (r *ReconcileClusterDeployment) addClusterDeploymentFinalizer(cd *hivev1.ClusterDeployment) error {
	cd = cd.DeepCopy()
	controllerutils.AddFinalizer(cd, hivev1.FinalizerDeprovision)
	return r.Update(context.TODO(), cd)
}

func (r *ReconcileClusterDeployment) removeClusterDeploymentFinalizer(cd *hivev1.ClusterDeployment) error {
	cd = cd.DeepCopy()
	controllerutils.DeleteFinalizer(cd, hivev1.FinalizerDeprovision)
	return r.Update(context.TODO(), cd)
}

// setupClusterInstallServiceAccount ensures a service account exists which can upload
// the required artifacts after running the installer in a pod. (metadata, admin kubeconfig)
func (r *ReconcileClusterDeployment) setupClusterInstallServiceAccount(namespace string, cdLog log.FieldLogger) (*kapi.ServiceAccount, error) {
	// create new serviceaccount if it doesn't already exist
	currentSA := &kapi.ServiceAccount{}
	err := r.Client.Get(context.Background(), client.ObjectKey{Name: serviceAccountName, Namespace: namespace}, currentSA)
	if err != nil && !errors.IsNotFound(err) {
		return nil, fmt.Errorf("error checking for existing serviceaccount")
	}

	if errors.IsNotFound(err) {
		currentSA = &kapi.ServiceAccount{
			ObjectMeta: metav1.ObjectMeta{
				Name:      serviceAccountName,
				Namespace: namespace,
			},
		}
		err = r.Client.Create(context.Background(), currentSA)

		if err != nil {
			return nil, fmt.Errorf("error creating serviceaccount: %v", err)
		}
		cdLog.WithField("name", serviceAccountName).Info("created service account")
	} else {
		cdLog.WithField("name", serviceAccountName).Debug("service account already exists")
	}

	expectedRole := &rbacv1.Role{
		ObjectMeta: metav1.ObjectMeta{
			Name:      roleName,
			Namespace: namespace,
		},
		Rules: []rbacv1.PolicyRule{
			{
				APIGroups: []string{""},
				Resources: []string{"secrets", "configmaps"},
				Verbs:     []string{"create", "delete", "get", "list", "update"},
			},
			{
				APIGroups: []string{"hive.openshift.io"},
				Resources: []string{"clusterdeployments", "clusterdeployments/finalizers", "clusterdeployments/status"},
				Verbs:     []string{"create", "delete", "get", "list", "update"},
			},
		},
	}
	currentRole := &rbacv1.Role{}
	err = r.Client.Get(context.Background(), client.ObjectKey{Name: roleName, Namespace: namespace}, currentRole)
	if err != nil && !errors.IsNotFound(err) {
		return nil, fmt.Errorf("error checking for existing role: %v", err)
	}
	if errors.IsNotFound(err) {
		err = r.Client.Create(context.Background(), expectedRole)
		if err != nil {
			return nil, fmt.Errorf("error creating role: %v", err)
		}
		cdLog.WithField("name", roleName).Info("created role")
	} else {
		cdLog.WithField("name", roleName).Debug("role already exists")
	}

	// create rolebinding for the serviceaccount
	currentRB := &rbacv1.RoleBinding{}
	err = r.Client.Get(context.Background(), client.ObjectKey{Name: roleBindingName, Namespace: namespace}, currentRB)

	if err != nil && !errors.IsNotFound(err) {
		return nil, fmt.Errorf("error checking for existing rolebinding: %v", err)
	}

	if errors.IsNotFound(err) {
		rb := &rbacv1.RoleBinding{
			ObjectMeta: metav1.ObjectMeta{
				Name:      roleBindingName,
				Namespace: namespace,
			},
			Subjects: []rbacv1.Subject{
				{
					Kind:      "ServiceAccount",
					Name:      currentSA.Name,
					Namespace: namespace,
				},
			},
			RoleRef: rbacv1.RoleRef{
				Name: roleName,
				Kind: "Role",
			},
		}

		err = r.Client.Create(context.Background(), rb)
		if err != nil {
			return nil, fmt.Errorf("error creating rolebinding: %v", err)
		}
		cdLog.WithField("name", roleBindingName).Info("created rolebinding")
	} else {
		cdLog.WithField("name", roleBindingName).Debug("rolebinding already exists")
	}

	return currentSA, nil
}

// getJobConditionStatus gets the status of the condition in the job. If the
// condition is not found in the job, then returns False.
func getJobConditionStatus(job *batchv1.Job, conditionType batchv1.JobConditionType) kapi.ConditionStatus {
	for _, condition := range job.Status.Conditions {
		if condition.Type == conditionType {
			return condition.Status
		}
	}
	return kapi.ConditionFalse
}

func isSuccessful(job *batchv1.Job) bool {
	return getJobConditionStatus(job, batchv1.JobComplete) == kapi.ConditionTrue
}

func isFailed(job *batchv1.Job) bool {
	return getJobConditionStatus(job, batchv1.JobFailed) == kapi.ConditionTrue
}<|MERGE_RESOLUTION|>--- conflicted
+++ resolved
@@ -484,18 +484,13 @@
 		return reconcile.Result{}, nil
 	}
 
-<<<<<<< HEAD
 	hiveImage := r.getHiveImage(cdLog)
 	if err != nil {
 		return reconcile.Result{}, err
 	}
 
-	if cd.Status.ClusterID == "" {
+	if cd.Status.InfraID == "" {
 		cdLog.Warn("skipping uninstall for cluster that never had clusterID set")
-=======
-	if cd.Status.InfraID == "" {
-		cdLog.Warn("skipping uninstall for cluster that never had infraID set")
->>>>>>> 982152df
 		err = r.removeClusterDeploymentFinalizer(cd)
 		if err != nil {
 			cdLog.WithError(err).Error("error removing finalizer")
